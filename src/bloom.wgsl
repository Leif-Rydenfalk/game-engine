struct BloomSettings {
    min_brightness: f32,
    max_brightness: f32,
    blur_radius: f32,
    blur_type: u32,
};

// Uniform buffer in group 0
@group(0) @binding(0) var<uniform> settings: BloomSettings;

// Prefilter Shader
@group(1) @binding(0) var scene: texture_2d<f32>;
@group(1) @binding(1) var output: texture_storage_2d<rgba32float, write>;

@compute @workgroup_size(8, 8)
fn prefilter_main(@builtin(global_invocation_id) id: vec3<u32>) {
    let dims = textureDimensions(output);
    if (id.x >= dims.x || id.y >= dims.y) {
        return;
    }
    let scene_dims = textureDimensions(scene);
    let x = id.x * 2u;
    let y = id.y * 2u;
    var color = vec4<f32>(0.0);
    for (var dx = 0u; dx < 2u; dx = dx + 1u) {
        for (var dy = 0u; dy < 2u; dy = dy + 1u) {
            if (x + dx < scene_dims.x && y + dy < scene_dims.y) {
                let texel = textureLoad(scene, vec2<i32>(i32(x + dx), i32(y + dy)), 0);
                let brightness = dot(texel.rgb, vec3<f32>(0.2126, 0.7152, 0.0722));
                let factor = smoothstep(settings.min_brightness, settings.max_brightness, brightness);
                color += texel * factor;
            }
        }
    }
    color /= 4.0;
    textureStore(output, vec2<i32>(i32(id.x), i32(id.y)), color);
}

// Downsample Shader
@group(1) @binding(0) var input_texture: texture_2d<f32>;
@group(1) @binding(1) var output_texture: texture_storage_2d<rgba32float, write>;

@compute @workgroup_size(8, 8)
fn downsample_main(@builtin(global_invocation_id) id: vec3<u32>) {
    let dims = textureDimensions(output_texture);
    if (id.x >= dims.x || id.y >= dims.y) {
        return;
    }
    let input_dims = textureDimensions(input_texture);
    let x = id.x * 2u;
    let y = id.y * 2u;
    var color = vec4<f32>(0.0);
    var count = 0.0;
    for (var dx = 0u; dx < 2u; dx = dx + 1u) {
        for (var dy = 0u; dy < 2u; dy = dy + 1u) {
            if (x + dx < input_dims.x && y + dy < input_dims.y) {
                color += textureLoad(input_texture, vec2<i32>(i32(x + dx), i32(y + dy)), 0);
                count += 1.0;
            }
        }
    }
    color /= count;
    textureStore(output_texture, vec2<i32>(i32(id.x), i32(id.y)), color);
}

// Blur Shaders (5-tap Gaussian)
const BLUR_WEIGHTS: array<f32, 5> = array<f32, 5>(0.19638062, 0.29675293, 0.09442139, 0.01037598, 0.00025940);

@compute @workgroup_size(8, 8)
fn horizontal_blur_main(@builtin(global_invocation_id) id: vec3<u32>) {
    let dims = textureDimensions(output_texture);
    if (id.x >= dims.x || id.y >= dims.y) {
        return;
    }
    var color = vec3<f32>(0.0);
    for (var i = -2; i <= 2; i = i + 1) {
        let offset = i32(i) * i32(settings.blur_radius);
        let coord = i32(id.x) + offset;
        if (coord >= 0 && coord < i32(dims.x)) {
            color += textureLoad(input_texture, vec2<i32>(coord, i32(id.y)), 0).rgb * BLUR_WEIGHTS[u32(abs(i))];
        }
    }
    textureStore(output_texture, vec2<i32>(i32(id.x), i32(id.y)), vec4<f32>(color, 1.0));
}

@compute @workgroup_size(8, 8)
fn vertical_blur_main(@builtin(global_invocation_id) id: vec3<u32>) {
    let dims = textureDimensions(output_texture);
    if (id.x >= dims.x || id.y >= dims.y) {
        return;
    }
    var color = vec3<f32>(0.0);
    for (var i = -2; i <= 2; i = i + 1) {
        let offset = i32(i) * i32(settings.blur_radius);
        let coord = i32(id.y) + offset;
        if (coord >= 0 && coord < i32(dims.y)) {
            color += textureLoad(input_texture, vec2<i32>(i32(id.x), coord), 0).rgb * BLUR_WEIGHTS[u32(abs(i))];
        }
    }
    textureStore(output_texture, vec2<i32>(i32(id.x), i32(id.y)), vec4<f32>(color, 1.0));
}

// Scene and output textures
@group(1) @binding(0) var scene_tex: texture_2d<f32>;
@group(1) @binding(1) var output_tex: texture_storage_2d<rgba32float, write>;

// Bloom textures and sampler
@group(2) @binding(0) var bloom0: texture_2d<f32>;
@group(2) @binding(1) var bloom1: texture_2d<f32>;
@group(2) @binding(2) var bloom2: texture_2d<f32>;
@group(2) @binding(3) var bloom3: texture_2d<f32>;
@group(2) @binding(4) var bloom4: texture_2d<f32>;
@group(2) @binding(5) var bloom5: texture_2d<f32>;
@group(2) @binding(6) var bloom6: texture_2d<f32>;
@group(2) @binding(7) var bloom7: texture_2d<f32>;
@group(2) @binding(8) var bloom_sampler: sampler;


fn cubic(v: f32) -> vec4<f32> {
    let n = vec4<f32>(1.0, 2.0, 3.0, 4.0) - v;
    let s = n * n * n;
    let x = s.x;
    let y = s.y - 4.0 * s.x;
    let z = s.z - 4.0 * s.y + 6.0 * s.x;
    let w = 6.0 - x - y - z;
    return vec4<f32>(x, y, z, w) * (1.0 / 6.0);
}

fn textureSampleBicubic(tex: texture_2d<f32>, tex_sampler: sampler, texCoords: vec2<f32>) -> vec4<f32> {
    let texture_size = vec2<f32>(textureDimensions(tex).xy);
    let invTexSize = 1.0 / texture_size;
    var texCoordsAdjusted = texCoords * texture_size - 0.5;
    let fxy = fract(texCoordsAdjusted);
    texCoordsAdjusted = texCoordsAdjusted - fxy;
    let xcubic = cubic(fxy.x);
    let ycubic = cubic(fxy.y);
    let c = texCoordsAdjusted.xxyy + vec2<f32>(-0.5, 1.5).xyxy;
    let s = vec4<f32>(xcubic.xz + xcubic.yw, ycubic.xz + ycubic.yw);
    var offset = c + vec4<f32>(xcubic.yw, ycubic.yw) / s;
    offset = offset * invTexSize.xxyy;
    let sample0 = textureSampleLevel(tex, tex_sampler, offset.xz, 0.0);
    let sample1 = textureSampleLevel(tex, tex_sampler, offset.yz, 0.0);
    let sample2 = textureSampleLevel(tex, tex_sampler, offset.xw, 0.0);
    let sample3 = textureSampleLevel(tex, tex_sampler, offset.yw, 0.0);
    let sx = s.x / (s.x + s.y);
    let sy = s.z / (s.z + s.w);
    return mix(mix(sample3, sample2, vec4<f32>(sx)), mix(sample1, sample0, vec4<f32>(sx)), vec4<f32>(sy));
}

fn textureSampleHQ(tex: texture_2d<f32>, samp: sampler, texCoords: vec2<f32>) -> vec4<f32> {
    // Get texture dimensions and compute inverse texture size for scaling offsets
    let texture_size = vec2<f32>(textureDimensions(tex));
    let invTexSize = 1.0 / texture_size;
    
    // Initialize output color
    var col = vec4<f32>(0.0);
    
    // Sample at four points with positive weights (0.37487566 each)
    col += 0.37487566 * textureSample(tex, samp, texCoords + vec2<f32>(-0.75777156, -0.75777156) * invTexSize);
    col += 0.37487566 * textureSample(tex, samp, texCoords + vec2<f32>( 0.75777156, -0.75777156) * invTexSize);
    col += 0.37487566 * textureSample(tex, samp, texCoords + vec2<f32>( 0.75777156,  0.75777156) * invTexSize);
    col += 0.37487566 * textureSample(tex, samp, texCoords + vec2<f32>(-0.75777156,  0.75777156) * invTexSize);
    
    // Sample at four points with negative weights (-0.12487566 each)
    col += -0.12487566 * textureSample(tex, samp, texCoords + vec2<f32>(-2.90709914,  0.0) * invTexSize);
    col += -0.12487566 * textureSample(tex, samp, texCoords + vec2<f32>( 2.90709914,  0.0) * invTexSize);
    col += -0.12487566 * textureSample(tex, samp, texCoords + vec2<f32>( 0.0, -2.90709914) * invTexSize);
    col += -0.12487566 * textureSample(tex, samp, texCoords + vec2<f32>( 0.0,  2.90709914) * invTexSize);
    
    return col;
}

@compute @workgroup_size(8, 8)
fn composite_main(@builtin(global_invocation_id) id: vec3<u32>) {
    let dims = textureDimensions(output_tex);
    if (id.x >= dims.x || id.y >= dims.y) {
        return;
    }

    // Calculate UV coordinates (normalized [0,1] space)
    let uv = (vec2<f32>(id.xy) + 0.5) / vec2<f32>(dims.xy);
    
    var bloom = vec3(0.0);

    // Sample bloom textures with bicubic filtering and add contributions
<<<<<<< HEAD
    color += textureSampleHQ(bloom0, bloom_sampler, uv).rgb * COMPOSITION_WEIGHTS[0];
    color += textureSampleHQ(bloom1, bloom_sampler, uv).rgb * COMPOSITION_WEIGHTS[1];
    color += textureSampleHQ(bloom2, bloom_sampler, uv).rgb * COMPOSITION_WEIGHTS[2];
    color += textureSampleHQ(bloom3, bloom_sampler, uv).rgb * COMPOSITION_WEIGHTS[3];
    color += textureSampleHQ(bloom4, bloom_sampler, uv).rgb * COMPOSITION_WEIGHTS[4];
    color += textureSampleHQ(bloom5, bloom_sampler, uv).rgb * COMPOSITION_WEIGHTS[5];
    color += textureSampleHQ(bloom6, bloom_sampler, uv).rgb * COMPOSITION_WEIGHTS[6];
    color += textureSampleHQ(bloom7, bloom_sampler, uv).rgb * COMPOSITION_WEIGHTS[7];
=======
    bloom += textureSampleBicubic(bloom0, bloom_sampler, uv).rgb * 1.0;
    bloom += textureSampleBicubic(bloom1, bloom_sampler, uv).rgb * 1.5;
    bloom += textureSampleBicubic(bloom2, bloom_sampler, uv).rgb * 1.0;
    bloom += textureSampleBicubic(bloom3, bloom_sampler, uv).rgb * 1.5;
    bloom += textureSampleBicubic(bloom4, bloom_sampler, uv).rgb * 1.8;
    bloom += textureSampleBicubic(bloom5, bloom_sampler, uv).rgb * 1.0;
    bloom += textureSampleBicubic(bloom6, bloom_sampler, uv).rgb * 1.0;
    bloom += textureSampleBicubic(bloom7, bloom_sampler, uv).rgb * 1.0;

    // Sample scene texture
    var color = textureLoad(scene_tex, vec2<i32>(i32(id.x), i32(id.y)), 0).rgb;
    color += bloom * 0.05;
>>>>>>> 449805eb

    // Write to output texture
    textureStore(output_tex, vec2<i32>(i32(id.x), i32(id.y)), vec4<f32>(color, 1.0));
}<|MERGE_RESOLUTION|>--- conflicted
+++ resolved
@@ -183,16 +183,6 @@
     var bloom = vec3(0.0);
 
     // Sample bloom textures with bicubic filtering and add contributions
-<<<<<<< HEAD
-    color += textureSampleHQ(bloom0, bloom_sampler, uv).rgb * COMPOSITION_WEIGHTS[0];
-    color += textureSampleHQ(bloom1, bloom_sampler, uv).rgb * COMPOSITION_WEIGHTS[1];
-    color += textureSampleHQ(bloom2, bloom_sampler, uv).rgb * COMPOSITION_WEIGHTS[2];
-    color += textureSampleHQ(bloom3, bloom_sampler, uv).rgb * COMPOSITION_WEIGHTS[3];
-    color += textureSampleHQ(bloom4, bloom_sampler, uv).rgb * COMPOSITION_WEIGHTS[4];
-    color += textureSampleHQ(bloom5, bloom_sampler, uv).rgb * COMPOSITION_WEIGHTS[5];
-    color += textureSampleHQ(bloom6, bloom_sampler, uv).rgb * COMPOSITION_WEIGHTS[6];
-    color += textureSampleHQ(bloom7, bloom_sampler, uv).rgb * COMPOSITION_WEIGHTS[7];
-=======
     bloom += textureSampleBicubic(bloom0, bloom_sampler, uv).rgb * 1.0;
     bloom += textureSampleBicubic(bloom1, bloom_sampler, uv).rgb * 1.5;
     bloom += textureSampleBicubic(bloom2, bloom_sampler, uv).rgb * 1.0;
@@ -204,8 +194,16 @@
 
     // Sample scene texture
     var color = textureLoad(scene_tex, vec2<i32>(i32(id.x), i32(id.y)), 0).rgb;
-    color += bloom * 0.05;
->>>>>>> 449805eb
+
+    // Sample bloom textures with bicubic filtering and add contributions
+    color += textureSampleBicubic(bloom0, bloom_sampler, uv).rgb * COMPOSITION_WEIGHTS[0];
+    color += textureSampleBicubic(bloom1, bloom_sampler, uv).rgb * COMPOSITION_WEIGHTS[1];
+    color += textureSampleBicubic(bloom2, bloom_sampler, uv).rgb * COMPOSITION_WEIGHTS[2];
+    color += textureSampleBicubic(bloom3, bloom_sampler, uv).rgb * COMPOSITION_WEIGHTS[3];
+    color += textureSampleBicubic(bloom4, bloom_sampler, uv).rgb * COMPOSITION_WEIGHTS[4];
+    color += textureSampleBicubic(bloom5, bloom_sampler, uv).rgb * COMPOSITION_WEIGHTS[5];
+    color += textureSampleBicubic(bloom6, bloom_sampler, uv).rgb * COMPOSITION_WEIGHTS[6];
+    color += textureSampleBicubic(bloom7, bloom_sampler, uv).rgb * COMPOSITION_WEIGHTS[7];
 
     // Write to output texture
     textureStore(output_tex, vec2<i32>(i32(id.x), i32(id.y)), vec4<f32>(color, 1.0));
